;;; pydoc.el --- functional, syntax highlighted pydoc navigation

;; Copyright (C) 2015 John Kitchin

;; Author: John Kitchin <jkitchin@andrew.cmu.edu>
;; Maintainer: Brian J. Lopes <statmobile@gmail.com>
;; Created: 8 Mar 2015
;; Version: 0.1
;; Keywords: pydoc, python
;; Homepage: https://github.com/statmobile/pydoc

;;; Commentary:

;; This module runs pydoc on an argument, inserts the output into a
;; buffer, and then linkifies and colorizes the buffer. For example,
;; some things are linked to open the source code, or to run pydoc on
;; them. Some things are colorized for readability, e.g. environment
;; variables and strings, function names and arguments.
;;
;; https://github.com/statmobile/pydoc
;;
;; There is one command. M-x pydoc

;;; Changelog:
;;
;; Updated license and headers for release.


;;; Code:

(require 'cl-lib)
(require 'goto-addr)
(require 'help-mode)
;; we use org-mode for python fontification
(require 'org)


;;; Options

(defgroup pydoc nil
  "Help buffer for pydoc."
  :prefix "pydoc"
  :group 'external
  :group 'help)

(defcustom pydoc-command "python -m pydoc"
  "The command to use to run pydoc."
  :type 'string
  :group 'pydoc)

(defcustom pydoc-make-method-buttons t
  "If non-nil, create buttons for methods."
  :type 'boolean
  :group 'pydoc)

(defcustom pydoc-after-finish-hook nil
  "Hook run by after pydoc buffer is prepared."
  :type 'hook
  :group 'pydoc)

(defface pydoc-example-leader-face
  '((t (:inherit font-lock-doc-face)))
  "Face used to highlight code example leader (e.g., \">>>\").")


;;; Buttons

(define-button-type 'pydoc-source
  :supertype 'help-xref
  'help-function 'find-file-other-window
  'help-echo (purecopy "mouse-2, RET: visit file"))

(define-button-type 'pydoc-source-search
  :supertype 'help-xref
  'help-function (lambda (file search)
                   (find-file-other-window file)
                   (goto-char (point-min))
                   (re-search-forward search nil t)
                   (beginning-of-line))
  'help-echo (purecopy "mouse-2, RET: view in source"))

(define-button-type 'pydoc-help
  :supertype 'help-xref
  'help-function (lambda (pkg) (pydoc pkg))
  'help-echo (purecopy "mouse-2, RET: view pydoc help"))


;;; Buffer information

(defconst pydoc-sections-re
  (rx line-start
      (group
       (one-or-more (any upper))
       (zero-or-more (and (any space) (one-or-more (any upper)))))
      line-end)
  "Regular expression matching top-level pydoc sections.")

(defvar pydoc-file nil
  "File associated with the current pydoc buffer.
The help for modules and packages have a \"FILE\" section (unless
they are built-in module like `sys`).")
(put 'pydoc-file 'permanent-local t)
(make-variable-buffer-local 'pydoc-file)

(defvar pydoc-info nil
  "Plist with information about the current pydoc buffer.

Keys include

  type
    The type of object.  This will always be non-nil.  Possible values
    are

      py-package
      py-module

      py-function
      py-class

      py-topic-list   (from \"pydoc topics\")
      py-keyword-list (from \"pydoc keywords\")
      py-module-list  (from \"pydoc modules\")

      py-topic
      py-keyword

      not-found
      unknown

  name
    The name of the object for the current help buffer.  This will be
    nil for help on topics as well as topic, keyword, and modules
    lists.

  in
    The name object, if any, that conains the object display in the
    current help buffer.

  sections
    An alist of section names and positions (if the object has
    sections).")
(put 'pydoc-info'permanent-local t)
(make-variable-buffer-local 'pydoc-info)

(defun pydoc-set-info ()
  "Set up `pydoc-info'for the current pydoc buffer."
  (setq pydoc-info (pydoc-get-info))
  (setq pydoc-info
        (plist-put pydoc-info
                   :sections (pydoc-get-sections))))

(defun pydoc-get-info ()
  "Return help name and type for the current pydoc buffer.

Return a plist with the keywords :name, :type, and :in.  All
return values will have a :type property.

See `pydoc-info' for more details on the keys."
  (save-excursion
    (goto-char (point-min))
    (cond
     ((looking-at "Help on package \\(.+\\) in \\(.+\\):")
      (list :name (match-string-no-properties 1) :type 'py-package
            :in (match-string-no-properties 2)))
     ((looking-at "Help on package \\(.+\\):")
      (list :name (match-string-no-properties 1) :type 'py-package))
     ((looking-at "Help on \\(?:built-in \\)?module \\(.+\\) in \\(.+\\):")
      (list :name (match-string-no-properties 1) :type 'py-module
            :in (match-string-no-properties 2)))
     ((looking-at "Help on \\(?:built-in \\)?module \\(.+\\):")
      (list :name (match-string-no-properties 1) :type 'py-module))
     ((looking-at (concat "Help on \\(?:built-in \\)?function \\(.+\\)"
                          " in \\(?:module \\)?\\(.+\\):"))
      (list :name (match-string-no-properties 1) :type 'py-function
            :in (match-string-no-properties 2)))
     ((looking-at "Help on class \\(.+\\) in \\(.+\\):")
      (list :name (match-string-no-properties 1) :type 'py-class
            :in (match-string-no-properties 2)))
     ((looking-at "The \"\\(.+\\)\" statement")
      (list :name (match-string-no-properties 1) :type 'py-keyword))
     ((looking-at "no Python documentation found for")
      (list :type 'not-found))
     ((looking-at "\\w+.*\n\\*+")
      (list :type 'py-topic))
     ((looking-at (concat "\nHere is a list of available topics."
                          "  Enter any topic name to get more help.$"))
      (list :type 'py-topic-list :start (match-end 0)))
     ((looking-at (concat "\nHere is a list of the Python keywords."
                          "  Enter any keyword to get more help.$"))
      (list :type 'py-keyword-list :start (match-end 0)))
     ;; This should be the last branch before t because it doesn't
     ;; restore point back to the beginning of the buffer.
     ((re-search-forward
       "Please wait a moment while I gather a list of all available modules...$"
       nil t)
      ;; ^ This may not be at a predictable line due to import
      ;; messages, so search for it.
      (let ((start (point)))
        (re-search-forward "Enter any module name to get more help.")
        (list :type 'py-module-list :start start :end (match-beginning 0))))
     (t
      (list :type 'unknown)))))

(defun pydoc-get-sections ()
  "Return sections of the current pydoc buffer.
An alist of (section . position) cells is returned, where
\"section\" the lower case version of the section title."
  (save-excursion
    (goto-char (point-min))
    (let (case-fold-search
          sections name start next-start)
      (while (re-search-forward pydoc-sections-re nil t)
        (setq next-start (match-beginning 0))
        (when name
          (push (cons name (cons start (1- next-start)))
                sections))
        (setq name (downcase (match-string-no-properties 1))
              start next-start))
      (when name
        (push (cons name (cons start (point-max)))
              sections))
      sections)))

(defun pydoc-jump-to-section (section)
  "Jump to pydoc SECTION."
  (interactive
   (list (completing-read "Section: "
                          (mapcar #'car (plist-get pydoc-info :sections)))))
  (let ((start (pydoc--section-start section)))
    (when start
      (goto-char start))))

(defun pydoc--section-start (section)
  "Return start position for SECTION.
Value is obtained from buffer-local `pydoc-info'."
  (car (cdr (assoc section (plist-get pydoc-info :sections)))))

(defmacro pydoc--with-section (section regexp &rest body)
  "Perform REGEXP search within SECTION.
Execute BODY for each sucessful search."
  (declare (indent 2))
  `(let* ((section-pos (cdr (assoc ,section (plist-get pydoc-info :sections))))
          (case-fold-search nil))
     (when section-pos
       (save-excursion
         (goto-char (car section-pos))
         (while (re-search-forward ,regexp (cdr section-pos) t)
           ,@body)))))

;; This is the pydoc version of `help-make-xrefs'.
(defun pydoc-make-xrefs (&optional buffer)
  (with-current-buffer (or buffer (current-buffer))
    (save-excursion
      (goto-char (point-min))
      (let ((old-modified (buffer-modified-p))
            (case-fold-search nil)
            (inhibit-read-only t))
        (cl-case (plist-get pydoc-info :type)
          ((not-found py-function py-class))
          ((py-topic py-keyword)
           (pydoc--buttonize-related-topics))
          ((py-keyword-list py-topic-list py-module-list)
           (goto-char (plist-get pydoc-info :start))
           (pydoc--buttonize-help-list (plist-get pydoc-info :end)))
          (py-module
           (pydoc--buttonize-file)
           (when pydoc-file
             (pydoc--buttonize-functions pydoc-file)
             (pydoc--buttonize-classes pydoc-file)
             (when pydoc-make-method-buttons
               (pydoc--buttonize-methods pydoc-file))
             (pydoc--buttonize-data pydoc-file)))
          (py-package
           (pydoc--buttonize-package-contents (plist-get pydoc-info :name))
           (pydoc--buttonize-file)
           (when pydoc-file
             (pydoc--buttonize-functions pydoc-file)
             (pydoc--buttonize-classes pydoc-file)
             (when pydoc-make-method-buttons
               (pydoc--buttonize-methods pydoc-file))
             (pydoc--buttonize-data pydoc-file))))
        (pydoc--buttonize-urls)
        (pydoc--buttonize-sphinx)
        ;; Delete extraneous newlines at the end of the docstring
        (goto-char (point-max))
        (while (and (not (bobp)) (bolp))
          (delete-char -1))
        (insert "\n")
        (pydoc--insert-navigation-links)
        (set-buffer-modified-p old-modified)))))

(defun pydoc--buttonize-help-list (&optional limit)
  (save-excursion
    (while (re-search-forward "\\b\\w+\\b" limit t)
      (help-xref-button 0 'pydoc-help (match-string 0)))))

(defun pydoc--buttonize-related-topics ()
  (save-excursion
    (when (re-search-forward "^Related help topics: \\(\\w+\\)"
                             nil t)
      (help-xref-button 1 'pydoc-help (match-string 1))
      (let ((line-end (point-at-eol)))
        (while (re-search-forward ",\\s-*\\(\\w+\\)" line-end t)
          (help-xref-button 1 'pydoc-help (match-string 1)))))))

;; This is taken from `help-make-xrefs'.
(defun pydoc--insert-navigation-links ()
  (when (or help-xref-stack help-xref-forward-stack)
    (insert "\n"))
  ;; Make a back-reference in this buffer if appropriate.
  (when help-xref-stack
    (help-insert-xref-button help-back-label 'help-back
                             (current-buffer)))
  ;; Make a forward-reference in this buffer if appropriate.
  (when help-xref-forward-stack
    (when help-xref-stack
      (insert "\t"))
    (help-insert-xref-button help-forward-label 'help-forward
                             (current-buffer)))
  (when (or help-xref-stack help-xref-forward-stack)
    (insert "\n")))

(defun pydoc--buttonize-file ()
  (let ((file-pos (pydoc--section-start "file")))
    (when file-pos
      (save-excursion
        (goto-char file-pos)
        (looking-at "^FILE\n    \\(.+\\)$")
        (let ((file (match-string-no-properties 1)))
          (when (file-exists-p file)    ; This may be "(built-in)".
            (setq pydoc-file file)
            (help-xref-button 1 'pydoc-source pydoc-file)))))))

(defun pydoc--buttonize-urls ()
  (save-excursion
    (while (re-search-forward goto-address-url-regexp nil t)
      (help-xref-button 0 'help-url (match-string 0)))))

(defun pydoc--buttonize-functions (file)
  (pydoc--with-section "functions"
      "^\\s-+\\([_a-zA-z0-9]+\\)("
    (let* ((func (match-string 1))
           (search (format "def %s(" func)))
      (help-xref-button 1 'pydoc-source-search file search))))

(defun pydoc--buttonize-classes (file)
  (pydoc--with-section "classes"
      "    class \\([_A-z0-9]+\\)\\(?:(\\(.*\\))\\)*"
    (let* ((class (match-string 1))
           (search (format "^class %s\\b" class))
           ;; TODO Sometimes this doesn't have full path.
           (superclass (match-string 2)))
      (help-xref-button 1 'pydoc-source-search file search)
      (when superclass
        (help-xref-button 2 'pydoc-help superclass)))))

(defun pydoc--buttonize-methods (file)
  (pydoc--with-section "classes"
      "^     |  \\([a-zA-Z0-9_]*\\)(\\(.*\\))$"
    ;; TODO This is not specific for the class it is under.
    (let* ((meth (match-string 1))
           (search (format "def %s(" meth)))
      (help-xref-button 1 'pydoc-source-search file search))))

(defun pydoc--buttonize-data (file)
  (pydoc--with-section "data"
      "^    \\([_A-Za-z0-9]+\\) ="
    (help-xref-button 1 'pydoc-source-search file (match-string 1))))

(defun pydoc--buttonize-sphinx ()
  (save-excursion
    ;; TODO Add method?
    (while (re-search-forward ":\\(class\\|func\\|mod\\):`~?\\([^`]*\\)`" nil t)
      (let ((name (match-string 2)))
        (help-xref-button 2 'pydoc-help name)))))

(defun pydoc--buttonize-package-contents (pkg-name)
  (pydoc--with-section "package contents"
      "^    \\([a-zA-Z0-9_-]*\\)[ ]?\\((package)\\)?$"
    (let ((package (concat pkg-name "." (match-string 1))))
      (help-xref-button 1 'pydoc-help package))))


;;; Mode

(defconst pydoc-example-code-leader-re
  (rx line-start
      (zero-or-one " |")                ; Within a class
      (zero-or-more space)
      (group (or ">>>" "..."
                 (and "In [" (one-or-more digit) "]:")))
      " "
      (group (one-or-more not-newline))
      line-end)
  "Regular expression matching leader for Python code snippet.
This will be use to highlight line with Python syntax
highlightling.")

(defun pydoc-fontify-inline-code (limit)
  "Fontify example blocks up to LIMIT.
These are lines marked by `pydoc-example-code-leader-re'."
  (when (re-search-forward pydoc-example-code-leader-re limit t)
    (set-text-properties (match-beginning 1) (match-end 1)
                         '(font-lock-face pydoc-example-leader-face))
    (org-src-font-lock-fontify-block
     "python" (match-beginning 2) (match-end 2))
    t))

(defvar pydoc-font-lock-keywords
  `((pydoc-fontify-inline-code)
    (,pydoc-sections-re 0 'bold)
    ("\\$[A-z0-9_]+" 0 font-lock-builtin-face)
    ("``.+?``" 0 font-lock-builtin-face)
    ("`.+?`" 0 font-lock-builtin-face)
    ("\".+?\"" 0 font-lock-string-face)
    ("'.+?'" 0 font-lock-string-face)
    (,(regexp-opt (list "True" "False" "None") 'words)
     1 font-lock-constant-face)))

(defvar pydoc-mode-map
  (let ((map (make-sparse-keymap)))
    (define-key map "n" 'next-line)
    (define-key map "N" 'forward-page)
    (define-key map "p" 'previous-line)
    (define-key map "P" 'backward-page)
    (define-key map "f" 'forward-char)
    (define-key map "b" 'backward-char)
    (define-key map "F" 'forward-word)
    (define-key map "B" 'backward-word)
    (define-key map "o" 'occur)
    (define-key map "s" 'isearch-forward)
    (define-key map "j" 'pydoc-jump-to-section)
    map)
  "Keymap for Pydoc mode.")

;;;###autoload
(define-derived-mode pydoc-mode help-mode "Pydoc"
  "Major mode for viewing pydoc output.
Commands:
\\{pydoc-mode-map}"
  (set (make-local-variable 'font-lock-defaults)
       '((pydoc-font-lock-keywords) t nil))
  :keymap pydoc-mode-map)

(defun pydoc-mode-setup ()
  (pydoc-mode)
  (setq buffer-read-only nil))

(defun pydoc-mode-finish ()
  (when (derived-mode-p 'pydoc-mode)
    (setq buffer-read-only t)
    (pydoc-set-info)
    (pydoc-make-xrefs (current-buffer))
    (run-hooks 'pydoc-after-finish-hook)))

(defmacro pydoc-with-help-window (buffer-name &rest body)
  "Display buffer named BUFFER-NAME in a pydoc help window.
This is the same as `with-help-window', except `pydoc-mode-setup'
and `pydoc-mode-finish' are used instead of `help-mode-setup' and
`help-mode-finish'."
  (declare (indent 1) (debug t))
  `(progn
     ;; Make `help-window-point-marker' point nowhere.  The only place
     ;; where this should be set to a buffer position is within BODY.
     (set-marker help-window-point-marker nil)
     (let ((temp-buffer-window-setup-hook
            (cons 'pydoc-mode-setup temp-buffer-window-setup-hook))
           (temp-buffer-window-show-hook
            (cons 'pydoc-mode-finish temp-buffer-window-show-hook)))
       (with-temp-buffer-window
        ,buffer-name nil 'help-window-setup (progn ,@body)))))

(defun pydoc-buffer ()
  "Like `help-buffer', but for pydoc help buffers."
  (buffer-name
   (if (not help-xref-following)
       (get-buffer-create "*pydoc*")
     (unless (derived-mode-p 'help-mode)
       (error "Current buffer is not in Pydoc mode"))
     (current-buffer))))

(defun pydoc-setup-xref (item interactive-p)
  "Like `help-setup-xref', but for pydoc help buffers."
  (with-current-buffer (pydoc-buffer)
    (when help-xref-stack-item
      (push (cons (point) help-xref-stack-item) help-xref-stack)
      (setq help-xref-forward-stack nil))
    (when interactive-p
      (let ((tail (nthcdr 10 help-xref-stack)))
        ;; Truncate the stack.
        (if tail (setcdr tail nil))))
    (setq help-xref-stack-item item)))

(defun pydoc-builtin-modules ()
  "Return list of built in python modules."
  (mapcar
   'symbol-name
   (read (shell-command-to-string "python -c \"import sys; print('({})'.format(' '.join(['\"{}\"'.format(x) for x in sys.builtin_module_names])))\""))))


(defun pydoc-user-modules ()
  "Return a list of strings for user-installed modules"
  (mapcar
   'symbol-name
   (read
    (shell-command-to-string
     "python -c \"import pip; mods = sorted([i.key for i in pip.get_installed_distributions()]); print('({})'.format(' '.join(['\"{}\"'.format(x) for x in mods])))  \""))))


(defun pydoc-pkg-modules ()
  "Return list of built in python modules."
  (mapcar
   'symbol-name
   (read (shell-command-to-string "python -c \"import pkgutil; print('({})'.format(' '.join(['\"{}\"'.format(x[1]) for x in pkgutil.iter_modules()])))\""))))

(defun pydoc-all-modules ()
  "Alphabetically sorted list of all modules."
  (sort
   (append
    (pydoc-builtin-modules)
    (pydoc-user-modules)
    (pydoc-pkg-modules))
   'string<))


;;;###autoload
(defun pydoc (name)
  "Display pydoc information for NAME in `pydoc-buffer'."
  (interactive "sName of function or module: ")
<<<<<<< HEAD

  (switch-to-buffer-other-window "*pydoc*")
  (setq buffer-read-only nil)
  (erase-buffer)
  (insert (shell-command-to-string (format "python -m pydoc %s" name)))
  (goto-char (point-min))

  ;; store name at end of history if it is not in the history
  ;; already. This isn't exactly a real history this way, since it
  ;; won't add multiple instances, and revisiting a NAME will move you
  ;; around in the history.
  (add-to-list '*pydoc-history* name t)


  ;; save
  (when *pydoc-current*
      (setq *pydoc-last* *pydoc-current*))
  (setq *pydoc-current* name)

  (make-local-variable 'pydoc-file)
  (make-local-variable 'pydoc-name)

  (save-excursion
    (pydoc-get-name)
    (goto-address-mode)
    (pydoc-make-file-link)
    (pydoc-make-package-links)
    (pydoc-linkify-classes)
    (pydoc-colorize-functions)
    (pydoc-colorize-class-methods)
    (pydoc-colorize-envvars)
    (pydoc-colorize-strings)
    (pydoc-linkify-sphinx-directives)
    (pydoc-fontify-inline-code)
    (pydoc-linkify-data)
    (pydoc-insert-back-link))

  ;; make read-only and press q to quit. add some navigation keys
  (setq buffer-read-only t)
  (use-local-map (copy-keymap text-mode-map))
  (local-set-key "q" #'(lambda () (interactive) (quit-window t)))
  (local-set-key "n" #'next-line)
  (local-set-key "N" #'forward-page)
  (local-set-key "p" #'previous-line)
  (local-set-key "P" #'backward-page)
  (local-set-key "f" #'forward-char)
  (local-set-key "b" #'backward-char)
  (local-set-key "F" #'forward-word)
  (local-set-key "B" #'backward-word)
  (local-set-key "o" #'(lambda () (interactive) (call-interactively 'occur)))
  (local-set-key "s" #'isearch-forward)
  (font-lock-mode))
=======
  (pydoc-setup-xref (list #'pydoc name)
                    (called-interactively-p 'interactive))
  (pydoc-with-help-window (pydoc-buffer)
    (call-process-shell-command (concat pydoc-command " " name)
                                nil standard-output)))
>>>>>>> b2d6d03d

(provide 'pydoc)

;;; pydoc.el ends here<|MERGE_RESOLUTION|>--- conflicted
+++ resolved
@@ -495,102 +495,15 @@
         (if tail (setcdr tail nil))))
     (setq help-xref-stack-item item)))
 
-(defun pydoc-builtin-modules ()
-  "Return list of built in python modules."
-  (mapcar
-   'symbol-name
-   (read (shell-command-to-string "python -c \"import sys; print('({})'.format(' '.join(['\"{}\"'.format(x) for x in sys.builtin_module_names])))\""))))
-
-
-(defun pydoc-user-modules ()
-  "Return a list of strings for user-installed modules"
-  (mapcar
-   'symbol-name
-   (read
-    (shell-command-to-string
-     "python -c \"import pip; mods = sorted([i.key for i in pip.get_installed_distributions()]); print('({})'.format(' '.join(['\"{}\"'.format(x) for x in mods])))  \""))))
-
-
-(defun pydoc-pkg-modules ()
-  "Return list of built in python modules."
-  (mapcar
-   'symbol-name
-   (read (shell-command-to-string "python -c \"import pkgutil; print('({})'.format(' '.join(['\"{}\"'.format(x[1]) for x in pkgutil.iter_modules()])))\""))))
-
-(defun pydoc-all-modules ()
-  "Alphabetically sorted list of all modules."
-  (sort
-   (append
-    (pydoc-builtin-modules)
-    (pydoc-user-modules)
-    (pydoc-pkg-modules))
-   'string<))
-
-
 ;;;###autoload
 (defun pydoc (name)
   "Display pydoc information for NAME in `pydoc-buffer'."
   (interactive "sName of function or module: ")
-<<<<<<< HEAD
-
-  (switch-to-buffer-other-window "*pydoc*")
-  (setq buffer-read-only nil)
-  (erase-buffer)
-  (insert (shell-command-to-string (format "python -m pydoc %s" name)))
-  (goto-char (point-min))
-
-  ;; store name at end of history if it is not in the history
-  ;; already. This isn't exactly a real history this way, since it
-  ;; won't add multiple instances, and revisiting a NAME will move you
-  ;; around in the history.
-  (add-to-list '*pydoc-history* name t)
-
-
-  ;; save
-  (when *pydoc-current*
-      (setq *pydoc-last* *pydoc-current*))
-  (setq *pydoc-current* name)
-
-  (make-local-variable 'pydoc-file)
-  (make-local-variable 'pydoc-name)
-
-  (save-excursion
-    (pydoc-get-name)
-    (goto-address-mode)
-    (pydoc-make-file-link)
-    (pydoc-make-package-links)
-    (pydoc-linkify-classes)
-    (pydoc-colorize-functions)
-    (pydoc-colorize-class-methods)
-    (pydoc-colorize-envvars)
-    (pydoc-colorize-strings)
-    (pydoc-linkify-sphinx-directives)
-    (pydoc-fontify-inline-code)
-    (pydoc-linkify-data)
-    (pydoc-insert-back-link))
-
-  ;; make read-only and press q to quit. add some navigation keys
-  (setq buffer-read-only t)
-  (use-local-map (copy-keymap text-mode-map))
-  (local-set-key "q" #'(lambda () (interactive) (quit-window t)))
-  (local-set-key "n" #'next-line)
-  (local-set-key "N" #'forward-page)
-  (local-set-key "p" #'previous-line)
-  (local-set-key "P" #'backward-page)
-  (local-set-key "f" #'forward-char)
-  (local-set-key "b" #'backward-char)
-  (local-set-key "F" #'forward-word)
-  (local-set-key "B" #'backward-word)
-  (local-set-key "o" #'(lambda () (interactive) (call-interactively 'occur)))
-  (local-set-key "s" #'isearch-forward)
-  (font-lock-mode))
-=======
   (pydoc-setup-xref (list #'pydoc name)
                     (called-interactively-p 'interactive))
   (pydoc-with-help-window (pydoc-buffer)
     (call-process-shell-command (concat pydoc-command " " name)
                                 nil standard-output)))
->>>>>>> b2d6d03d
 
 (provide 'pydoc)
 
